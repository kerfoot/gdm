--- conflicted
+++ resolved
@@ -1,10 +1,5 @@
 *.pyc
 .idea
 *.zip
-<<<<<<< HEAD
-*.yml
 *examples*
-*.egg-info
-=======
-*examples*
->>>>>>> 42f995ac
+*.egg-info